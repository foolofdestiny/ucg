/*
 * Copyright 2015 Gary R. Van Sickle (grvs@users.sourceforge.net).
 *
 * This file is part of UniversalCodeGrep.
 *
 * UniversalCodeGrep is free software: you can redistribute it and/or modify it under the
 * terms of version 3 of the GNU General Public License as published by the Free
 * Software Foundation.
 *
 * UniversalCodeGrep is distributed in the hope that it will be useful, but WITHOUT ANY
 * WARRANTY; without even the implied warranty of MERCHANTABILITY or FITNESS FOR A
 * PARTICULAR PURPOSE.  See the GNU General Public License for more details.
 *
 * You should have received a copy of the GNU General Public License along with
 * UniversalCodeGrep.  If not, see <http://www.gnu.org/licenses/>.
 */

#ifndef SRC_RESIZABLEARRAY_H_
#define SRC_RESIZABLEARRAY_H_

#include <new>

template<typename T>
class ResizableArray
{
public:
<<<<<<< HEAD
	ResizableArray() = default;
=======
	ResizableArray() noexcept = default;
>>>>>>> 7fbff8f4
	~ResizableArray() noexcept
	{
		if(m_current_buffer!=nullptr)
		{
			::operator delete(m_current_buffer);
		}
	};

	T * data() const noexcept { return m_current_buffer; };

	void reserve_no_copy(std::size_t needed_size)
	{
		if(m_current_buffer==nullptr || m_current_buffer_size < needed_size)
		{
			// Need to allocate a new raw buffer.
			if(m_current_buffer!=nullptr)
			{
				::operator delete(m_current_buffer);
			}

			m_current_buffer_size = needed_size;
			m_current_buffer = static_cast<T*>(::operator new(m_current_buffer_size));
		}
	}

private:

	std::size_t m_current_buffer_size { 0 };
	T *m_current_buffer { nullptr };
};

#endif /* SRC_RESIZABLEARRAY_H_ */<|MERGE_RESOLUTION|>--- conflicted
+++ resolved
@@ -24,11 +24,7 @@
 class ResizableArray
 {
 public:
-<<<<<<< HEAD
-	ResizableArray() = default;
-=======
 	ResizableArray() noexcept = default;
->>>>>>> 7fbff8f4
 	~ResizableArray() noexcept
 	{
 		if(m_current_buffer!=nullptr)
