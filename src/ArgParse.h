/*
 * Copyright 2015-2016 Gary R. Van Sickle (grvs@users.sourceforge.net).
 *
 * This file is part of UniversalCodeGrep.
 *
 * UniversalCodeGrep is free software: you can redistribute it and/or modify it under the
 * terms of version 3 of the GNU General Public License as published by the Free
 * Software Foundation.
 *
 * UniversalCodeGrep is distributed in the hope that it will be useful, but WITHOUT ANY
 * WARRANTY; without even the implied warranty of MERCHANTABILITY or FITNESS FOR A
 * PARTICULAR PURPOSE.  See the GNU General Public License for more details.
 *
 * You should have received a copy of the GNU General Public License along with
 * UniversalCodeGrep.  If not, see <http://www.gnu.org/licenses/>.
 */

/** @file */

#ifndef ARGPARSE_H_
#define ARGPARSE_H_

#include <config.h>

#include <stdexcept>
#include <string>
#include <vector>
#include <set>
#include <cstdio>
<<<<<<< HEAD

=======
>>>>>>> 0bc43e25

class TypeManager;
class File;


/**
 * ArgParse will throw this if it runs into trouble parsing the rc files or command line.
 */
struct ArgParseException : public std::runtime_error
{
	ArgParseException(const std::string &message) : std::runtime_error(message) {};
};


/**
 * Command-line and config file parser.
 */
class ArgParse
{
public:
	ArgParse(TypeManager &tm);
	~ArgParse();

	void Parse(int argc, char **argv);

	/**
	 * Argp overload of argp_program_version_hook.
	 *
	 * @note This would preferably be private, and maybe non-static, but argp needs it to be statically overloaded (global fn ptr).
	 *
	 * @param stream  Output stream from argp where we are to send the version info.
	 */
	static void PrintVersionText(std::FILE *stream);

private:

	/// Reference to the TypeManager passed into the constructor.
	TypeManager &m_type_manager;

	void PrintHelpTypes() const;

	/// Get the home directory of the user.  Returns an empty string if no
	/// home dir can be found.
	std::string GetUserHomeDir() const;

	std::string GetProjectRCFilename() const;

	/**
	 * Pre-parse the given config (.ucgrc) file, removing comments and returning a vector of
	 * command-line parameters as char *'s.
	 *
	 * @note The returned char *'s must be delete[]ed or they will leak.
	 *
	 * @param f  The config File.
	 * @return  vector<char*> of command-line params.
	 */
	std::vector<char *> ConvertRCFileToArgv(const File &f);

	void FindAndParseConfigFiles(std::vector<char*> *global_argv, std::vector<char*> *user_argv, std::vector<char*> *project_argv);

	void HandleTYPELogic(std::vector<char *> *v);

	/// If true, ArgParse won't look for or use $HOME/.ucgrc.
	bool m_test_noenv_user { false };

	/// true if smart-case should be used.
	/// This isn't public because the logic which makes the final decision on whether to ultimately match
	/// case-insensitively or not is internal to this class, and its decision is exposed as m_ignore_case.
	bool m_smart_case { true };

public:

	/// @name The Parsed Options
	/// These are the options parsed from the config files and command line.  They're public:,
	/// which is a deliberate design decision to allow easy read access to the resulting parsed info.  If I
	/// get ambitious, it might make sense to factor these into a separate struct that gets passed around instead.
	///@{

	/// The regex to be matched.
	std::string m_pattern;

	/// true if the case of PATTERN should be ignored.
	bool m_ignore_case { false };

	/// true if PATTERN should only match whole words.
	bool m_word_regexp { false };

	/// true if PATTERN should be treated as literal chars (i.e. not a regex).
	bool m_pattern_is_literal { false };

	/// true if we should print the column of the first match after the line number.
	bool m_column { false };

	/// The file and directory paths given on the command line.
	std::vector<std::string> m_paths;

	/// Directory names to be excluded from the search.
	std::set<std::string> m_excludes;

	/// Number of FileScanner threads to use.
	int m_jobs { 0 };

	/// Number of Globber threads to use.
	int m_dirjobs { 0 };

	/// Whether to use color output or not.
	/// both false == not specified on command line.
	bool m_color { false };
	bool m_nocolor { false };

	/// Whether to recurse into subdirectories or not.
	bool m_recurse { true };

	bool m_follow_symlinks { false };

	bool m_use_mmap { false };

	///@}
};

#endif /* ARGPARSE_H_ */<|MERGE_RESOLUTION|>--- conflicted
+++ resolved
@@ -27,10 +27,7 @@
 #include <vector>
 #include <set>
 #include <cstdio>
-<<<<<<< HEAD
 
-=======
->>>>>>> 0bc43e25
 
 class TypeManager;
 class File;
@@ -69,6 +66,12 @@
 
 	/// Reference to the TypeManager passed into the constructor.
 	TypeManager &m_type_manager;
+
+	/// The argp struct we'll pass to arg_parse() from the GNU argp library.
+	static struct argp argp;
+
+	/// The callback which receives the parsed options.
+	//static error_t parse_opt (int key, char *arg, struct argp_state *state);
 
 	void PrintHelpTypes() const;
 
