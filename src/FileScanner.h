--- conflicted
+++ resolved
@@ -128,11 +128,9 @@
 
 	///@}
 
-<<<<<<< HEAD
+	std::tuple<const char *, size_t> GetEOL(const char *search_start, const char * buff_one_past_end);
+
 	static const char * LiteralPrescan(std::string regex, const char * __restrict__ start_of_array, const char * __restrict__ end_of_array) noexcept;
-=======
-	std::tuple<const char *, size_t> GetEOL(const char *search_start, const char * buff_one_past_end);
->>>>>>> ef18ca61
 
 	bool m_ignore_case;
 
