--- conflicted
+++ resolved
@@ -603,15 +603,8 @@
 	char *current_cwd = original_cwd;
 	while((current_cwd != nullptr) && (current_cwd[0] != '.'))
 	{
-<<<<<<< HEAD
-		// See if this is the user's $HOME dir.
-		auto cwd_fd = open(current_cwd, O_RDONLY);
-		/// @todo Should probably check for is-a-dir here.
-		if(is_same_file(cwd_fd, home_fd))
-=======
 		// If we were able to get a file descriptor to $HOME above...
 		if(home_fd != -1)
->>>>>>> 0280caf7
 		{
 			// ...check if this dir is the user's $HOME dir.
 			int cwd_fd = open(current_cwd, O_RDONLY);
