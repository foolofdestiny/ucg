--- conflicted
+++ resolved
@@ -163,12 +163,8 @@
 	 * @param dse
 	 * @param de
 	 */
-<<<<<<< HEAD
-	void ProcessDirent(const std::shared_ptr<FileID>& dse, struct dirent *de, DirTraversalStats &stats);
-=======
 	void ProcessDirent(const std::shared_ptr<FileID>& dse, struct dirent *de, DirTraversalStats &stats,
 			std::deque<std::shared_ptr<FileID>> *local_file_queue);
->>>>>>> 6cc06073
 
 };
 
