--- conflicted
+++ resolved
@@ -135,11 +135,8 @@
 				continue;
 			}
 
-<<<<<<< HEAD
 			const char *file_data = (const char *)__builtin_assume_aligned(f.data(), 16);
-=======
-			const char *file_data = (const char*)__builtin_assume_aligned(f.data(), 512);
->>>>>>> dafee4da
+
 			size_t file_size = f.size();
 
 			// Scan the file data for occurrences of the regex, sending matches to the MatchList ml.
