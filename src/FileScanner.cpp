/*
 * Copyright 2015 Gary R. Van Sickle (grvs@users.sourceforge.net).
 *
 * This file is part of UniversalCodeGrep.
 *
 * UniversalCodeGrep is free software: you can redistribute it and/or modify it under the
 * terms of version 3 of the GNU General Public License as published by the Free
 * Software Foundation.
 *
 * UniversalCodeGrep is distributed in the hope that it will be useful, but WITHOUT ANY
 * WARRANTY; without even the implied warranty of MERCHANTABILITY or FITNESS FOR A
 * PARTICULAR PURPOSE.  See the GNU General Public License for more details.
 *
 * You should have received a copy of the GNU General Public License along with
 * UniversalCodeGrep.  If not, see <http://www.gnu.org/licenses/>.
 */

/** @file */

#include "FileScanner.h"
#include "File.h"
#include "MatchList.h"

#include "config.h"

#include <iostream>
<<<<<<< HEAD
#include <sys/stat.h>
#include <fcntl.h>
#include <unistd.h>
#include <sys/mman.h>
#ifdef HAVE_LIBPCRE
#include <pcre.h>
#endif
=======
>>>>>>> 82d2955a
#include <regex>
#include <thread>
#include <mutex>
#ifndef HAVE_SCHED_SETAFFINITY
#else
	#include <sched.h>
#endif

static std::mutex f_assign_affinity_mutex;

FileScanner::FileScanner(sync_queue<std::string> &in_queue,
		sync_queue<MatchList> &output_queue,
		std::string regex,
		bool ignore_case,
		bool word_regexp) : m_in_queue(in_queue), m_output_queue(output_queue), m_regex(regex),
				m_ignore_case(ignore_case), m_word_regexp(word_regexp),
				m_next_core(0), m_use_mmap(false), m_manually_assign_cores(false)
{
#ifdef HAVE_LIBPCRE
	// Compile the regex.
	const char *error;
	int error_offset;
	int options = 0;

	if(ignore_case)
	{
		options |= PCRE_CASELESS;
	}

	if(m_word_regexp)
	{
		// Surround the regex with \b (word boundary) assertions.
		regex = "\\b(?:" + regex + ")\\b";
	}

	m_pcre_regex = pcre_compile(regex.c_str(), options, &error, &error_offset, NULL);

	if (m_pcre_regex == NULL)
	{
		std::cerr << "PCRE compilation failed at offset " << error_offset << ": " << error << std::endl;
		throw std::invalid_argument(error);
	}

	m_pcre_extra = pcre_study(m_pcre_regex, PCRE_STUDY_JIT_COMPILE, &error);

	if(m_pcre_extra == NULL)
	{
		// Study error.
		std::cerr << "PCRE study error: " << error << std::endl;
		throw std::invalid_argument(error);
	}
#endif
}

FileScanner::~FileScanner()
{
#ifdef HAVE_LIBPCRE
	pcre_free_study(m_pcre_extra);
	pcre_free(m_pcre_regex);
#endif
}

void FileScanner::Run()
{
	if(m_manually_assign_cores)
	{
		// Spread the scanner threads across cores.  Linux at least doesn't seem to want to do that by default.
		AssignToNextCore();
	}

	// Create the std::regex we're looking for, possibly ignoring case, possibly with match-whole-word.
	auto stack_regex = m_regex;
	if(m_word_regexp)
	{
		// Surround the regex with \b (word boundary) assertions.
		stack_regex = "\\b(?:" + m_regex + ")\\b";
	}
	std::regex expression(stack_regex,
			std::regex_constants::ECMAScript |
			std::regex_constants::optimize   |
			m_ignore_case ? std::regex_constants::icase : static_cast<typeof(std::regex_constants::icase)>(0));

	// Pull new filenames off the input queue until it's closed.
	std::string next_string;
	while(m_in_queue.wait_pull(next_string) != queue_op_status::closed)
	{
		MatchList ml(next_string);

		try
		{
			// Try to open and read the file.  This could throw.
			File f(next_string);

			if(f.size() == 0)
			{
				std::cerr << "WARNING: Filesize of \"" << next_string << "\" is 0" << std::endl;
				continue;
			}

<<<<<<< HEAD
		// Scan the file data for the regex.
#if HAVE_LIBPCRE
		ScanFileLibPCRE(file_data, file_size, ml);
#else
		ScanFileCpp11(expression, file_data, file_size, ml);
#endif

		if(!ml.empty())
=======
			const char *file_data = f.data();
			size_t file_size = f.size();

			// Scan the file for the regex.
			std::regex_iterator<const char *> rit(file_data, file_data+file_size, expression);
			std::regex_iterator<const char *> rend;
			while(rit != rend)
			{
				//std::cout << "Match in file " << next_string << std::endl;

				long long lineno = 1+std::count(file_data, file_data+rit->position(), '\n');
				auto line_ending = "\n";
				auto line_start = std::find_end(file_data, file_data+rit->position(),
						line_ending, line_ending+1);
				if(line_start == file_data+rit->position())
				{
					// The line has no starting '\n', so it must be the first line.
					line_start = file_data;
				}
				else
				{
					// The line had a starting '\n', clip it off.
					++line_start;
				}
				auto line_end = std::find(file_data+rit->position(), file_data+file_size, '\n');
				auto pre_match = std::string(line_start, file_data+rit->position());
				auto match = std::string(rit->begin()->str());
				auto post_match = std::string(file_data+rit->position()+rit->length(), line_end);
				Match m = { pre_match, match, post_match };
				ml.AddMatch(lineno, m);

				++rit;
			}

			if(!ml.empty())
			{
				/// @todo Move semantics here?
				m_output_queue.wait_push(ml);
			}
		}
		catch(const std::system_error& error)
>>>>>>> 82d2955a
		{
			// A system error.  Currently should only be errors from File.
			std::cerr << "Error: " << error.code() << " - " << error.code().message() << std::endl;
		}
		catch(...)
		{
			// Rethrow whatever it was.
			throw;
		}
	}
}

void FileScanner::AssignToNextCore()
{
#ifdef HAVE_SCHED_SETAFFINITY

	// Prevent the multiple threads from stepping on each other and screwing up m_next_core.
	std::lock_guard<std::mutex> lg {f_assign_affinity_mutex};

	cpu_set_t cpuset;

	// Clear the cpu_set_t.
	CPU_ZERO(&cpuset);

	// Set the bit of the next CPU.
	CPU_SET(m_next_core, &cpuset);

	sched_setaffinity(0, sizeof(cpu_set_t), &cpuset);

	// Increment so we use the next core the next time.
	m_next_core++;
	m_next_core %= std::thread::hardware_concurrency();
#endif
<<<<<<< HEAD
}

const char* FileScanner::GetFile(int file_descriptor, size_t file_size)
{
	const char *file_data = static_cast<const char *>(MAP_FAILED);

	if(m_use_mmap)
	{
		file_data = static_cast<const char *>(mmap(NULL, file_size, PROT_READ, MAP_PRIVATE | MAP_NORESERVE, file_descriptor, 0));

		if(file_data == MAP_FAILED)
		{
			// Mapping failed.
			close(file_descriptor);
			return file_data;
		}

		// Hint that we'll be sequentially reading the mmapped file soon.
		posix_madvise(const_cast<char*>(file_data), file_size, POSIX_MADV_SEQUENTIAL | POSIX_MADV_WILLNEED);

	}
	else
	{
		file_data = new char [file_size];

		// Read in the whole file.
		while(read(file_descriptor, const_cast<char*>(file_data), file_size) > 0);
	}

	// We don't need the file descriptor anymore.
	close(file_descriptor);

	return file_data;
}

void FileScanner::FreeFile(const char* file_data, size_t file_size)
{
	if(m_use_mmap)
	{
		munmap(const_cast<char*>(file_data), file_size);
	}
	else
	{
		delete [] file_data;
	}
}

void FileScanner::ScanFileCpp11(const std::regex& expression, const char *file_data, size_t file_size, MatchList& ml)
{
#ifndef HAVE_LIBPCRE
	// Scan the mmapped file for the regex.
	std::regex_iterator<const char *> rit(file_data, file_data+file_size, expression);
	std::regex_iterator<const char *> rend;
	while(rit != rend)
	{
		//std::cout << "Match in file " << next_string << std::endl;

		long long lineno = 1+std::count(file_data, file_data+rit->position(), '\n');
		auto line_ending = "\n";
		auto line_start = std::find_end(file_data, file_data+rit->position(),
				line_ending, line_ending+1);
		if(line_start == file_data+rit->position())
		{
			// The line has no starting '\n', so it must be the first line.
			line_start = file_data;
		}
		else
		{
			// The line had a starting '\n', clip it off.
			++line_start;
		}
		auto line_end = std::find(file_data+rit->position(), file_data+file_size, '\n');
		auto pre_match = std::string(line_start, file_data+rit->position());
		auto match = std::string(rit->begin()->str());
		auto post_match = std::string(file_data+rit->position()+rit->length(), line_end);
		Match m = { pre_match, match, post_match };
		ml.AddMatch(lineno, m);

		++rit;
	}
#endif
}

void FileScanner::ScanFileLibPCRE(const char *file_data, size_t file_size, MatchList& ml)
{
	// Match output vector.  We won't support submatches, so we only need two entries, plus a third for pcre's own use.
	int ovector[3] = {-1, 0, 0};

	// Loop while the start_offset is less than the file_size.
	while(ovector[1] < file_size)
	{
		int options = 0;
		int start_offset = ovector[1];

		// Was the previous match zero-length?
		if (ovector[0] == ovector[1])
		{
			// Yes, are we at the end of the file?
			if (ovector[0] == file_size)
			{
				// Yes, we're done searching.
				break;
			}

			// Not done, set options for another try for a non-empty match at the same point.
			options = PCRE_NOTEMPTY_ATSTART | PCRE_ANCHORED;
		}

		// Try to match the regex to whatever's left of the file.
		int rc = pcre_exec(
				m_pcre_regex,
				m_pcre_extra,
				file_data,
				file_size,
				start_offset,
				options,
				ovector,
				3);

		// Check for no match.
		if(rc == PCRE_ERROR_NOMATCH)
		{
			if(options == 0)
			{
				// We weren't trying to recover from a zero-length match, so there are no more matches.
				// Break out of the loop.
				break;
			}
			else
			{
				// We've failed to find a non-empty-string match at a point where
				// we previously found an empty-string match.
				// Advance one character and continue.
				ovector[1] = start_offset + 1;

				/**
				 * @todo If we're treating \r\n as a newline, we have to check here to see
				 *       if we are at the start of one, and if so, skip over the whole thing.
				 *       For now, we don't support this.
				 */
				if(/** @todo crlf_is_newline */ false &&
						start_offset < file_size -1 &&
						file_data[start_offset] == '\r' &&
						file_data[start_offset] == '\n')
				{
					// Increment the new start position by one more byte, we're at a \r\n line ending.
					ovector[1]++;
				}
				/**
				 * @todo Similarly, if we support UTF-8, we have to skip all bytes in the
				 *       possibly multi-byte character.
				 *       Again, UTF-8 is not something we support at the moment.
				 */
				else if(false /** @todo utf8 */)
				{
					// Increment a whole UTF8 character.
					while(ovector[1] < file_size)
					{
						if((file_data[ovector[1]] & 0xC0) != 0x80)
						{
							// Found a non-start-byte.
							break;
						}
						else
						{
							// Go to the next byte in the character.
							ovector[1]++;
						}
					}
				}
			}

			// Try to match again.
			continue;
		}

		// Check for non-PCRE_ERROR_NOMATCH error codes.
		if(rc < 0)
		{
			std::cerr << "ERROR: Match error " << rc << "." << std::endl;
			return;
		}
		if (rc == 0)
		{
			std::cerr << "ERROR: ovector only has room for 1 captured substring" << std::endl;
			return;
		}

		// There was a match.  Package it up in the MatchList which was passed in.
		long long lineno = 1+std::count(file_data, file_data+ovector[0], '\n');
		auto line_ending = "\n";
		auto line_start = std::find_end(file_data, file_data+ovector[0],
				line_ending, line_ending+1);
		if(line_start == file_data+ovector[0])
		{
			// The line has no starting '\n', so it must be the first line.
			line_start = file_data;
		}
		else
		{
			// The line had a starting '\n', clip it off.
			++line_start;
		}
		auto line_end = std::find(file_data+ovector[0], file_data+file_size, '\n');
		auto pre_match = std::string(line_start, file_data+ovector[0]);
		auto match = std::string(file_data+ovector[0], file_data+ovector[1]);
		auto post_match = std::string(file_data+ovector[0]+(ovector[1]-ovector[0]), line_end);
		Match m = { pre_match, match, post_match };
		ml.AddMatch(lineno, m);
	}
=======
>>>>>>> 82d2955a
}<|MERGE_RESOLUTION|>--- conflicted
+++ resolved
@@ -24,16 +24,9 @@
 #include "config.h"
 
 #include <iostream>
-<<<<<<< HEAD
-#include <sys/stat.h>
-#include <fcntl.h>
-#include <unistd.h>
-#include <sys/mman.h>
 #ifdef HAVE_LIBPCRE
 #include <pcre.h>
 #endif
-=======
->>>>>>> 82d2955a
 #include <regex>
 #include <thread>
 #include <mutex>
@@ -133,7 +126,10 @@
 				continue;
 			}
 
-<<<<<<< HEAD
+			const char *file_data = f.data();
+			size_t file_size = f.size();
+
+
 		// Scan the file data for the regex.
 #if HAVE_LIBPCRE
 		ScanFileLibPCRE(file_data, file_size, ml);
@@ -141,41 +137,7 @@
 		ScanFileCpp11(expression, file_data, file_size, ml);
 #endif
 
-		if(!ml.empty())
-=======
-			const char *file_data = f.data();
-			size_t file_size = f.size();
-
-			// Scan the file for the regex.
-			std::regex_iterator<const char *> rit(file_data, file_data+file_size, expression);
-			std::regex_iterator<const char *> rend;
-			while(rit != rend)
-			{
-				//std::cout << "Match in file " << next_string << std::endl;
-
-				long long lineno = 1+std::count(file_data, file_data+rit->position(), '\n');
-				auto line_ending = "\n";
-				auto line_start = std::find_end(file_data, file_data+rit->position(),
-						line_ending, line_ending+1);
-				if(line_start == file_data+rit->position())
-				{
-					// The line has no starting '\n', so it must be the first line.
-					line_start = file_data;
-				}
-				else
-				{
-					// The line had a starting '\n', clip it off.
-					++line_start;
-				}
-				auto line_end = std::find(file_data+rit->position(), file_data+file_size, '\n');
-				auto pre_match = std::string(line_start, file_data+rit->position());
-				auto match = std::string(rit->begin()->str());
-				auto post_match = std::string(file_data+rit->position()+rit->length(), line_end);
-				Match m = { pre_match, match, post_match };
-				ml.AddMatch(lineno, m);
-
-				++rit;
-			}
+
 
 			if(!ml.empty())
 			{
@@ -184,7 +146,6 @@
 			}
 		}
 		catch(const std::system_error& error)
->>>>>>> 82d2955a
 		{
 			// A system error.  Currently should only be errors from File.
 			std::cerr << "Error: " << error.code() << " - " << error.code().message() << std::endl;
@@ -218,52 +179,6 @@
 	m_next_core++;
 	m_next_core %= std::thread::hardware_concurrency();
 #endif
-<<<<<<< HEAD
-}
-
-const char* FileScanner::GetFile(int file_descriptor, size_t file_size)
-{
-	const char *file_data = static_cast<const char *>(MAP_FAILED);
-
-	if(m_use_mmap)
-	{
-		file_data = static_cast<const char *>(mmap(NULL, file_size, PROT_READ, MAP_PRIVATE | MAP_NORESERVE, file_descriptor, 0));
-
-		if(file_data == MAP_FAILED)
-		{
-			// Mapping failed.
-			close(file_descriptor);
-			return file_data;
-		}
-
-		// Hint that we'll be sequentially reading the mmapped file soon.
-		posix_madvise(const_cast<char*>(file_data), file_size, POSIX_MADV_SEQUENTIAL | POSIX_MADV_WILLNEED);
-
-	}
-	else
-	{
-		file_data = new char [file_size];
-
-		// Read in the whole file.
-		while(read(file_descriptor, const_cast<char*>(file_data), file_size) > 0);
-	}
-
-	// We don't need the file descriptor anymore.
-	close(file_descriptor);
-
-	return file_data;
-}
-
-void FileScanner::FreeFile(const char* file_data, size_t file_size)
-{
-	if(m_use_mmap)
-	{
-		munmap(const_cast<char*>(file_data), file_size);
-	}
-	else
-	{
-		delete [] file_data;
-	}
 }
 
 void FileScanner::ScanFileCpp11(const std::regex& expression, const char *file_data, size_t file_size, MatchList& ml)
@@ -429,6 +344,4 @@
 		Match m = { pre_match, match, post_match };
 		ml.AddMatch(lineno, m);
 	}
-=======
->>>>>>> 82d2955a
 }