/*
 * Copyright 2015-2016 Gary R. Van Sickle (grvs@users.sourceforge.net).
 *
 * This file is part of UniversalCodeGrep.
 *
 * UniversalCodeGrep is free software: you can redistribute it and/or modify it under the
 * terms of version 3 of the GNU General Public License as published by the Free
 * Software Foundation.
 *
 * UniversalCodeGrep is distributed in the hope that it will be useful, but WITHOUT ANY
 * WARRANTY; without even the implied warranty of MERCHANTABILITY or FITNESS FOR A
 * PARTICULAR PURPOSE.  See the GNU General Public License for more details.
 *
 * You should have received a copy of the GNU General Public License along with
 * UniversalCodeGrep.  If not, see <http://www.gnu.org/licenses/>.
 */

/** @file */

#include <config.h>

#include <libext/cpuidex.hpp>
#include <libext/multiversioning.hpp>

#include "FileScanner.h"
#include "FileScannerCpp11.h"
#include "FileScannerPCRE.h"
#include "FileScannerPCRE2.h"
#include "File.h"
#include "Match.h"
#include "MatchList.h"

#include <iostream>
#include <string>
#include <future/string.hpp>
#include <libext/string.hpp>
#include <libext/Logger.h>
#include <thread>
#include <mutex>
#include <cstring> // For memchr().
#include <cstddef> // For ptrdiff_t
#include <cctype>
#ifndef HAVE_SCHED_SETAFFINITY
#else
	#include <sched.h>
#endif

#include "ResizableArray.h"


static std::mutex f_assign_affinity_mutex;

/// Resolver function for determining the best version of CountLinesSinceLastMatch to call.
/// Does its work at static init time, so incurs no call-time overhead.
extern "C"	void * resolve_CountLinesSinceLastMatch(void);

/// Definition of the multiversioned CountLinesSinceLastMatch function.
size_t (*FileScanner::CountLinesSinceLastMatch)(const char * __restrict__ prev_lineno_search_end,
		const char * __restrict__ start_of_current_match) noexcept
		= reinterpret_cast<decltype(FileScanner::CountLinesSinceLastMatch)>(::resolve_CountLinesSinceLastMatch());


std::unique_ptr<FileScanner> FileScanner::Create(sync_queue<std::shared_ptr<FileID>> &in_queue,
			sync_queue<MatchList> &output_queue,
			std::string regex,
			bool ignore_case,
			bool word_regexp,
			bool pattern_is_literal,
			RegexEngine engine)
{
	std::unique_ptr<FileScanner> retval;

	switch(engine)
	{
	case RegexEngine::CXX11:
		retval.reset(new FileScannerCpp11(in_queue, output_queue, regex, ignore_case, word_regexp, pattern_is_literal));
		break;
	case RegexEngine::PCRE:
		retval.reset(new FileScannerPCRE(in_queue, output_queue, regex, ignore_case, word_regexp, pattern_is_literal));
		break;
	case RegexEngine::PCRE2:
		retval.reset(new FileScannerPCRE2(in_queue, output_queue, regex, ignore_case, word_regexp, pattern_is_literal));
		break;
	default:
		// Should never get here.  Throw.
		throw FileScannerException(std::string("invalid RegexEngine specified: ") + std::to_string(static_cast<int>(engine)));
		break;
	}

	return retval;
}

FileScanner::FileScanner(sync_queue<std::shared_ptr<FileID>> &in_queue,
		sync_queue<MatchList> &output_queue,
		std::string regex,
		bool ignore_case,
		bool word_regexp,
		bool pattern_is_literal) : m_ignore_case(ignore_case), m_word_regexp(word_regexp), m_pattern_is_literal(pattern_is_literal),
				m_in_queue(in_queue), m_output_queue(output_queue), m_regex(regex),
				m_next_core(0), m_use_mmap(false), m_manually_assign_cores(false)
{
	LiteralMatch = resolve_LiteralMatch(this);
}

FileScanner::~FileScanner()
{
}

void FileScanner::Run(int thread_index)
{
	// Set the name of the thread.
	set_thread_name("FILESCAN_" + std::to_string(thread_index));

	if(m_manually_assign_cores)
	{
		// Spread the scanner threads across cores.  Linux at least doesn't seem to want to do that by default.
		AssignToNextCore();
	}

	// Create a reusable, resizable buffer for the File() reads.
	auto file_data_storage = std::make_shared<ResizableArray<char>>();

	using namespace std::chrono;
	steady_clock::duration accum_elapsed_time {0};
	long long total_bytes_read {0};

	// Pull new filenames off the input queue until it's closed.
<<<<<<< HEAD
	FileID next_file;
	MatchList ml;
	while(m_in_queue.wait_pull(std::move(next_file)) != queue_op_status::closed)
=======
	std::shared_ptr<FileID> next_file;
	MatchList ml;
	while(m_in_queue.wait_pull(next_file) != queue_op_status::closed)
>>>>>>> 3a363f0c
	{
		try
		{
			// Try to open and read the file.  This could throw.
			LOG(INFO) << "Attempting to scan file \'" << next_file->GetPath() << "\', fd=" << next_file->GetFileDescriptor().GetFD();

			steady_clock::time_point start = steady_clock::now();

<<<<<<< HEAD
=======
			File f(next_file, file_data_storage);

			steady_clock::time_point end = steady_clock::now();
			accum_elapsed_time += (end - start);

			auto bytes_read = f.size();
			total_bytes_read += bytes_read;
			LOG(INFO) << "Num/total bytes read: " << bytes_read << " / " << total_bytes_read;

>>>>>>> 3a363f0c
			if(f.size() == 0)
			{
				LOG(INFO) << "WARNING: Filesize of \'" << f.name() << "\' is 0, skipping.";
				continue;
			}

			const char *file_data = f.data();
			size_t file_size = f.size();

			// Scan the file data for occurrences of the regex, sending matches to the MatchList ml.
			ScanFile(file_data, file_size, ml);

			if(!ml.empty())
			{
<<<<<<< HEAD
				ml.SetFilename(next_file.GetPath());
=======
				ml.SetFilename(next_file->GetPath());
>>>>>>> 3a363f0c
				// Force move semantics here.
				m_output_queue.wait_push(std::move(ml));
				ml.clear();
			}
		}
		catch(const FileException &error)
		{
			// The File constructor threw an exception.
			ERROR() << error.what();
			LOG(DEBUG) << "Caught FileException: " << error.what();
		}
		catch(const std::system_error& error)
		{
			// A system error.  Currently should only be errors from File.
			ERROR() << error.code() << " - " << error.code().message();
			LOG(DEBUG) << "Caught std::system_error: " << error.code() << " - " << error.code().message();
		}
		catch(...)
		{
			// Rethrow whatever it was.
			throw;
		}
	}

	duration<double> elapsed = duration_cast<duration<double>>(accum_elapsed_time);
	LOG(INFO) << "Total bytes read = " << total_bytes_read << ", elapsed time = " << elapsed.count() << ", Bytes/Sec=" << total_bytes_read/elapsed.count() << std::endl;
}

void FileScanner::AssignToNextCore()
{
#ifdef HAVE_SCHED_SETAFFINITY

	// Prevent the multiple threads from stepping on each other and screwing up m_next_core.
	std::lock_guard<std::mutex> lg {f_assign_affinity_mutex};

	cpu_set_t cpuset;

	// Clear the cpu_set_t.
	CPU_ZERO(&cpuset);

	// Set the bit of the next CPU.
	CPU_SET(m_next_core, &cpuset);

	sched_setaffinity(0, sizeof(cpu_set_t), &cpuset);

	// Increment so we use the next core the next time.
	m_next_core++;
	m_next_core %= std::thread::hardware_concurrency();
#endif
}

//__attribute__((target("default")))
size_t FileScanner::CountLinesSinceLastMatch_default(const char * __restrict__ prev_lineno_search_end,
		const char * __restrict__ start_of_current_match) noexcept
{
	size_t num_lines_since_last_match = 0;

	const char * last_ptr = prev_lineno_search_end;
	while(1)
	{
		last_ptr = (const char*)std::memchr((const void*)last_ptr, '\n', start_of_current_match-last_ptr);
		if(last_ptr != NULL)
		{
			++num_lines_since_last_match;
			++last_ptr;
		}
		else
		{
			break;
		}
	}

	return num_lines_since_last_match;
}

bool FileScanner::IsPatternLiteral(const std::string &regex) const noexcept
{
	// Search the string for any of the PCRE2 metacharacters.  This will cause some false negatives (e.g. anything with escapes
	// will be determined to be a non-literal), but is quick and easy.
	auto metachar_pos = regex.find_first_of("\\^$.[]()?*+{}|");

	bool is_lit = (metachar_pos == std::string::npos);

	return is_lit;
}

uint8_t FileScanner::GetLiteralPrefixLen(const std::string &regex) noexcept
{
	// Bail if there are any alternates anywhere in the pattern.  This avoids having to
	// deal with situations like '(cat|cab|car|cot)', which is a likely an overall loss anyway.
	auto alt_pos = regex.find_first_of("|");
	if(alt_pos != std::string::npos)
	{
		return 1;
	}

	// Otherwise, keep going until we find something non-literal.
	auto first_metachar_pos = regex.find_first_of("\\^$.[]()?*+{}");
	if(first_metachar_pos == std::string::npos)
	{
		// The whole char was literal, we shouldn't have gotten here.
		LOG(INFO) << "No non-literal chars in regex.";
		return 1;
	}

	if(first_metachar_pos > 1)
	{
		// There is at least one possible additional literal char.
		// "Possible" because the non-literal following it could "de-literalize" it; e.g.,
		// 'abc*' has a literal prefix of only 'ab', not 'abc'.  We adjust for such situations here.
		/// @note '{' here because it could be e.g. 'abc{0,1}'.  We could get fancier about this case.
		if(std::string("?*{").find(regex[first_metachar_pos]) != std::string::npos)
		{
			// It was one of the optional modifiers.  Remove the last char.
			--first_metachar_pos;
		}
	}

	return std::min(first_metachar_pos, static_cast<decltype(first_metachar_pos)>(255));
}


int FileScanner::LiteralMatch_default(const char *file_data, size_t file_size, size_t start_offset, size_t *ovector) noexcept
{
	int rc = 0;

	const char* str_match = (const char*)memmem((const void*)(file_data+start_offset), file_size - start_offset,
						(const void *)m_literal_search_string.get(), m_literal_search_string_len);

	if(str_match == nullptr)
	{
		// No match.
		rc = -1; //PCRE2_ERROR_NOMATCH;  /// @todo This will probably break non-PCRE2 builds.
		ovector[0] = file_size;
		ovector[1] = file_size;
	}
	else
	{
		// Found a match.
		rc = 1;
		ovector[0] = str_match - file_data;
		ovector[1] = ovector[0] + m_literal_search_string_len;
	}

	return rc;
}

extern "C" void * resolve_CountLinesSinceLastMatch(void)
{
	void *retval;

	if(sys_has_sse4_2() && sys_has_popcnt())
	{
		retval = reinterpret_cast<void*>(&FileScanner::CountLinesSinceLastMatch_sse4_2_popcnt);
	}
	else if(sys_has_sse4_2() && !sys_has_popcnt())
	{
		retval = reinterpret_cast<void*>(&FileScanner::CountLinesSinceLastMatch_sse4_2_no_popcnt);
	}
	else if(sys_has_sse2())
	{
		retval = reinterpret_cast<void*>(&FileScanner::CountLinesSinceLastMatch_sse2);
	}
	else
	{
		retval = reinterpret_cast<void*>(&FileScanner::CountLinesSinceLastMatch_default);
	}

	return retval;
}

FileScanner::LiteralMatch_type FileScanner::resolve_LiteralMatch(FileScanner * obj [[maybe_unused]]) noexcept
{
	FileScanner::LiteralMatch_type retval;

	if(1)//sys_has_sse4_2())
	{
		retval = &FileScanner::LiteralMatch_sse4_2;
	}
	else
	{
		retval = &FileScanner::LiteralMatch_default;
	}

	return retval;
}

bool FileScanner::ConstructCodeUnitTable(const uint8_t *pcre2_bitmap) noexcept
{
	uint16_t out_index = 0;

	// Vars for pair finding.
	uint16_t out_pair_index = 0;
	uint16_t in_pair_first_index = 0;
	uint8_t first_range_char = 0, last_range_char = 0;

	for(uint16_t i=0; i<256; ++i)
	{
		if((pcre2_bitmap[i/8] & (0x01 << (i%8))) == 0)
		{
			// This bit isn't set, skip to the next one.
			continue;
		}
		else
		{
			/// @todo This depends on little-endianness.
			m_compiled_cu_bitmap[out_index] = i;
			out_index++;
		}
	}
	m_end_index = out_index;
	return true;
}


const char * FileScanner::FindFirstPossibleCodeUnit_default(const char * __restrict__ cbegin, size_t len) const noexcept
{
	const char *first_possible_cu = nullptr;
	if(m_end_index > 1)
	{
#if 0
		first_possible_cu = std::find_first_of(cbegin, cbegin+len, m_compiled_cu_bitmap, m_compiled_cu_bitmap+m_end_index);
#else
		first_possible_cu = find_first_of_sse4_2_popcnt(cbegin, len);
#endif
	}
	else if(m_end_index == 1)
	{
#if 0
		first_possible_cu = std::find(cbegin, cbegin+len, m_compiled_cu_bitmap[0]);
		/// @note Tried memchr() here, no real difference.
#else
		first_possible_cu = find_sse4_2_popcnt(cbegin, len);
#endif
	}
	else
	{
		first_possible_cu = cbegin+len;
	}
	return first_possible_cu;
}
<|MERGE_RESOLUTION|>--- conflicted
+++ resolved
@@ -125,15 +125,9 @@
 	long long total_bytes_read {0};
 
 	// Pull new filenames off the input queue until it's closed.
-<<<<<<< HEAD
-	FileID next_file;
+	std::shared_ptr<FileID> next_file;
 	MatchList ml;
 	while(m_in_queue.wait_pull(std::move(next_file)) != queue_op_status::closed)
-=======
-	std::shared_ptr<FileID> next_file;
-	MatchList ml;
-	while(m_in_queue.wait_pull(next_file) != queue_op_status::closed)
->>>>>>> 3a363f0c
 	{
 		try
 		{
@@ -142,8 +136,6 @@
 
 			steady_clock::time_point start = steady_clock::now();
 
-<<<<<<< HEAD
-=======
 			File f(next_file, file_data_storage);
 
 			steady_clock::time_point end = steady_clock::now();
@@ -153,7 +145,6 @@
 			total_bytes_read += bytes_read;
 			LOG(INFO) << "Num/total bytes read: " << bytes_read << " / " << total_bytes_read;
 
->>>>>>> 3a363f0c
 			if(f.size() == 0)
 			{
 				LOG(INFO) << "WARNING: Filesize of \'" << f.name() << "\' is 0, skipping.";
@@ -168,11 +159,7 @@
 
 			if(!ml.empty())
 			{
-<<<<<<< HEAD
-				ml.SetFilename(next_file.GetPath());
-=======
 				ml.SetFilename(next_file->GetPath());
->>>>>>> 3a363f0c
 				// Force move semantics here.
 				m_output_queue.wait_push(std::move(ml));
 				ml.clear();
