--- conflicted
+++ resolved
@@ -18,15 +18,8 @@
 /** @file Dummy cpp file to get this otherwise header-only lib to build portably. */
 
 #include <config.h>
-<<<<<<< HEAD
 #include "shared_mutex.hpp"
 #include <static_diagnostics.hpp>
-
-#include "memory.hpp"
-
-=======
-#include <static_diagnostics.hpp>
->>>>>>> 6467465a
 
 #include "memory.hpp"
 
