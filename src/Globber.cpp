--- conflicted
+++ resolved
@@ -44,96 +44,7 @@
 #include <libext/string.hpp>
 
 /// @todo FOR TEST, DELETE
-<<<<<<< HEAD
 #define USE_DIRTREE 1
-=======
-#define TRAVERSE_ONLY 0
-#define USE_DIRTREE 0
-
-#ifndef FTS_DEFER_STAT
-#define FTS_DEFER_STAT 0
-#endif
-#ifndef FTS_NOATIME
-#define FTS_NOATIME 0
-#endif
-
-std::string ftsent_name(FTSENT*p)
-{
-	if(p != nullptr)
-	{
-		return std::string(p->fts_name, p->fts_namelen);
-	}
-	else
-	{
-		return "<nullptr>";
-	}
-}
-std::string ftsent_path(FTSENT*p)
-{
-	if(p != nullptr)
-	{
-		return std::string(p->fts_path, p->fts_pathlen);
-	}
-	else
-	{
-		return "<nullptr>";
-	}
-}
-
-/**
- * @todo OBSOLETE, REMOVE.
- */
-class ExtraFTSENTDirInfo
-{
-public:
-	ExtraFTSENTDirInfo(FTSENT *owning_ftsent) : m_ptr_to_ftsent(owning_ftsent), m_full_path() {};
-	~ExtraFTSENTDirInfo();
-
-	std::string GetDirName()
-	{
-		if(m_full_path.empty())
-		{
-			// Get, possibly recursively, this directory's parent's path.
-			if(m_ptr_to_ftsent->fts_level == 0)
-			{
-				// At the top level, our parent's path/name is empty and our full name is our fts_path, including possible trailing backslashes.
-				// E.g.: given a single path, "../", to fts_open():
-				// INFO: GLOBBER_0: Considering file path/name '../ /// ' at depth = 0, With parent path/name:  ///
-				// INFO: GLOBBER_0: ... directory.
-				// INFO: GLOBBER_0: Pre-order visit to dir '../', setting fts_pointer==0x7fbe0c001f20
-				// INFO: GLOBBER_0: Considering file path/name '../tests /// tests' at depth = 1, With parent path/name: ../ ///
-				// INFO: GLOBBER_0: ... directory.
-
-				m_full_path.assign(m_ptr_to_ftsent->fts_path, m_ptr_to_ftsent->fts_pathlen);
-			}
-			else
-			{
-				auto parent = reinterpret_cast<ExtraFTSENTDirInfo*>(m_ptr_to_ftsent->fts_parent->fts_pointer);
-				if(parent == nullptr)
-				{
-					// No parent.
-					m_full_path.assign(m_ptr_to_ftsent->fts_name, m_ptr_to_ftsent->fts_namelen);
-				}
-				else
-				{
-					m_full_path = parent->GetDirName() + "/" + ftsent_name(m_ptr_to_ftsent);
-				}
-			}
-		}
-		LOG(INFO) << "GENERATED FULL DIR PATH: " << m_full_path;
-		return m_full_path;
-	}
-
-private:
-
-	/// Backref to the FTSENT the instance belongs to.
-	FTSENT *m_ptr_to_ftsent { nullptr };
-
-	/// Cached full path to the directory as a std::string.
-	std::string m_full_path;
-
-};
->>>>>>> 19904170
 
 
 Globber::Globber(std::vector<std::string> start_paths,
@@ -164,259 +75,5 @@
 
 	dt.Scandir(m_start_paths, m_dirjobs);
 
-<<<<<<< HEAD
 	return;
-=======
-	// Wait for the producer+consumer threads to finish.
-	dir_queue.wait_for_worker_completion(m_dirjobs);
-
-	dir_queue.close();
-
-	// Wait for all the threads to finish.
-	for(auto &thr : threads)
-	{
-		thr.join();
-	}
-
-	// Log the traversal stats.
-	LOG(INFO) << m_traversal_stats;
-}
-
-
-void Globber::RunSubdirScan(sync_queue<std::string> &dir_queue, int thread_index)
-{
-	char * dirs[2];
-	std::string dir;
-
-	// Local for optimizing the determination of whether the paths specified on the command line have been consumed.
-	bool start_paths_have_been_consumed = false;
-
-	// Local copy of a stats struct that we'll use to collect up stats just for this thread.
-	DirectoryTraversalStats stats;
-
-	// Set the name of the thread.
-	set_thread_name("GLOBBER_" + std::to_string(thread_index));
-
-	while(dir_queue.wait_pull(std::move(dir)) != queue_op_status::closed)
-	{
-		dirs[0] = const_cast<char*>(dir.c_str());
-		dirs[1] = 0;
-		size_t old_val {0};
-		size_t num_dirs_found_this_loop {0};
-
-		// If we haven't seen m_num_start_paths_remaining == 0 yet...
-		if(!start_paths_have_been_consumed)
-		{
-			// Compare-and-Exchange loop to decrement the m_num_start_paths_remaining counter by 1.
-			size_t old_val = m_num_start_paths_remaining.load();
-			while(old_val != 0 && !m_num_start_paths_remaining.compare_exchange_weak(old_val, old_val - 1))
-			{
-				// Spin until we get a successful compare and exchange.  If old_val was already 0, we're done decrementing,
-				// so skip the spin here entirely.
-			}
-		}
-
-		/// @todo We can't use FS_NOSTAT here.  OSX at least isn't able to determine regular
-		/// files without the stat, so they get returned as FTS_NSOK / 11 /	no stat(2) requested.
-		/// Does not seem to affect performance on Linux, but might be having an effect on Cygwin.
-		/// Look into workarounds.
-		/// @note Per looking at the fts_open() source, FTS_LOGICAL turns on FTS_NOCHDIR, but since we're traversing
-		/// in multiple threads, and there's only a process-wide cwd, we'll specify it anyway.
-		/// @todo Current gnulib supports additional flags here: FTS_CWDFD | FTS_DEFER_STAT | FTS_NOATIME.  We should
-		/// check for these and use them if they exist.  Note the following though regarding O_NOATIME from the GNU libc
-		/// docs <https://www.gnu.org/software/libc/manual/html_node/Operating-Modes.html#Operating-Modes>:
-		/// "Only the owner of the file or the superuser may use this bit. This is a GNU extension."
-		int fts_options = m_follow_symlinks ? FTS_LOGICAL : FTS_PHYSICAL;
-#if defined(FTS_CWDFD)
-		fts_options |= FTS_CWDFD | FTS_TIGHT_CYCLE_CHECK ;
-#else
-		fts_options |= FTS_NOCHDIR | FTS_DEFER_STAT | FTS_NOATIME;
-#endif
-		FTS *fts = fts_open(dirs, fts_options, NULL);
-		if(fts == nullptr)
-		{
-			perror("fts error");
-		}
-		while(FTSENT *ftsent = fts_read(fts))
-		{
-			std::string name;
-
-			bool skip_inclusion_checks = false;
-
-			LOG(INFO) << "Considering file path/name \'" << ftsent_path(ftsent) << " /// " << ftsent_name(ftsent) << "\' at depth = " << ftsent->fts_level;
-
-			// Determine if we should skip the inclusion/exclusion checks for this file/dir.  We should only do this
-			// for files/dirs specified on the command line, which will have an fts_level of FTS_ROOTLEVEL (0), and the
-			// start_paths_have_been_consumed flag will still be false.
-			if((ftsent->fts_level == FTS_ROOTLEVEL) && !start_paths_have_been_consumed)
-			{
-				skip_inclusion_checks = true;
-			}
-
-			switch(ftsent->fts_info)
-			{
-			case FTS_F:
-			{
-				// It's a normal file.
-				LOG(INFO) << "... normal file.";
-				stats.m_num_files_found++;
-
-				// Check for inclusion.
-				name.assign(ftsent->fts_name, ftsent->fts_namelen);
-				if(skip_inclusion_checks || m_type_manager.FileShouldBeScanned(name))
-				{
-					// Based on the file name, this file should be scanned.
-
-					LOG(INFO) << "... should be scanned.";
-
-					m_out_queue.wait_push(FileID(ftsent));
-
-					// Count the number of files we found that were included in the search.
-					stats.m_num_files_scanned++;
-				}
-				else
-				{
-					stats.m_num_files_rejected++;
-				}
-
-				break;
-			}
-			case FTS_D:
-			{
-				LOG(INFO) << "... directory.";
-				stats.m_num_directories_found++;
-
-				// It's a directory.  Check if we should descend into it.
-				if(!m_recurse_subdirs && ftsent->fts_level > FTS_ROOTLEVEL)
-				{
-					// We were told not to recurse into subdirectories.
-					LOG(INFO) << "... --no-recurse specified, skipping.";
-					fts_set(fts, ftsent, FTS_SKIP);
-				}
-
-				// Now we need the name in a std::string.
-				name.assign(ftsent->fts_name, ftsent->fts_namelen);
-
-				if(!skip_inclusion_checks && m_dir_inc_manager.DirShouldBeExcluded(name))
-				{
-					// This name is in the dir exclude list.  Exclude the dir and all subdirs from the scan.
-					LOG(INFO) << "... should be ignored.";
-					stats.m_num_dirs_rejected++;
-					fts_set(fts, ftsent, FTS_SKIP);
-				}
-
-				// We possibly have some more work to do if we're doing a multithreaded traversal.
-				if(m_dirjobs > 1)
-				{
-					if(ftsent->fts_level == FTS_ROOTLEVEL)
-					{
-						// We're doing the directory traversal multithreaded, so we have to detect cycles ourselves.
-						if(HasDirBeenVisited(dev_ino_pair(ftsent->fts_dev, ftsent->fts_ino)))
-						{
-							// Found cycle.
-							WARN() << "\'" << ftsent->fts_path << "\': recursive directory loop";
-							fts_set(fts, ftsent, FTS_SKIP);
-							continue;
-						}
-					}
-					if(m_recurse_subdirs && (ftsent->fts_level > FTS_ROOTLEVEL))
-					{
-						if(num_dirs_found_this_loop == 0)
-						{
-							// We're doing the directory traversal multithreaded, so we have to detect cycles ourselves.
-							if(HasDirBeenVisited(dev_ino_pair(ftsent->fts_dev, ftsent->fts_ino)))
-							{
-								// Found cycle.
-								WARN() << "\'" << ftsent->fts_path << "\': recursive directory loop";
-								fts_set(fts, ftsent, FTS_SKIP);
-								continue;
-							}
-
-							// Handle this one ourselves.
-							LOG(INFO) << "... subdir, not queuing it up for multithreaded scanning, handling it from same FTS stream.";
-							num_dirs_found_this_loop++;
-						}
-						else
-						{
-							// We're doing the directory traversal multithreaded, so queue it up for scanning.
-							LOG(INFO) << "... subdir, queuing it up for multithreaded scanning.";
-							dir_queue.wait_push(std::string(ftsent->fts_path, ftsent->fts_pathlen));
-							fts_set(fts, ftsent, FTS_SKIP);
-							num_dirs_found_this_loop++;
-						}
-					}
-				}
-
-				LOG(INFO) << "Pre-order visit to dir \'" << ftsent->fts_path << "\', setting fts_pointer==" << std::hex << ftsent->fts_pointer;
-
-				break;
-			}
-			case FTS_DP:
-			{
-				LOG(INFO) << "Post-order visit to dir \'" << ftsent->fts_path << "\', fts_pointer==" << std::hex << ftsent->fts_pointer;
-				break;
-			}
-			case FTS_NSOK:
-			{
-				// No stat info was requested because fts_open() was called with FTS_NOSTAT, and we didn't get any.
-				// Otherwise, we shouldn't get here.
-				NOTICE() << "No stat info requested for \'" << ftsent->fts_path << "\'.  Skipping.";
-				break;
-			}
-			/// @note Only FTS_DNR, FTS_ERR, and FTS_NS have valid fts_errno information.
-			case FTS_DNR:
-			{
-				// A directory that couldn't be read.
-				NOTICE() << "Unable to read directory \'" << ftsent->fts_path << "\': "
-						<< LOG_STRERROR(ftsent->fts_errno) << ". Skipping.";
-				break;
-			}
-			case FTS_ERR:
-			{
-				ERROR() << "Directory traversal error at path \'" << ftsent->fts_path << "\': "
-						<< LOG_STRERROR(ftsent->fts_errno) << ".";
-
-				/// @todo Break out of loop entirely?
-				break;
-			}
-			case FTS_NS:
-			{
-				// No stat info.
-				NOTICE() << "Could not get stat info at path \'" << ftsent->fts_path << "\': "
-									<< LOG_STRERROR(ftsent->fts_errno) << ". Skipping.";
-				break;
-			}
-			case FTS_DC:
-			{
-				// Directory that causes cycles.
-				WARN() << "\'" << ftsent->fts_path << "\': recursive directory loop";
-				break;
-			}
-			case FTS_SLNONE:
-			{
-				// Broken symlink.
-				WARN() << "Broken symlink: \'" << ftsent->fts_path << "\'";
-				break;
-			}
-			default:
-			{
-				LOG(INFO) << "... unknown file type:" << ftsent->fts_info;
-				break;
-			}
-			}
-		}
-
-		fts_close(fts);
-
-		if(old_val == 0)
-		{
-			// We've consumed all of the paths given on the command line, we no longer need to do the check.
-			LOG(INFO) << "All start paths consumed.";
-			start_paths_have_been_consumed = true;
-		}
-	}
-
-	// Add the local stats to the class's stats.
-	m_traversal_stats += stats;
->>>>>>> 19904170
 }