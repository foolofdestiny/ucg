--- conflicted
+++ resolved
@@ -530,31 +530,18 @@
 
 # Print a configure summary.
 AC_MSG_RESULT([
-<<<<<<< HEAD
   Configuration Summary for $PACKAGE $VERSION
   ===========================================
 
-  prefix:                     ${prefix}
-  sysconfdir:                 ${sysconfdir}
-  libdir:                     ${libdir}
-  includedir:                 ${includedir}
-  
-=======
-*** Configuration Summary ***
-
   Compilers
   ---------
->>>>>>> c24c3a39
   C compiler:                 $CC
   C preprocessor:             $CPP
   C++ compiler:               $CXX
-<<<<<<< HEAD
+  C++ preprocessor:           $CXXCPP
   [AM_CXXFLAGS]:                $AM_CXXFLAGS
   CXXFLAGS:                   $CXXFLAGS
   LDFLAGS:                    $AM_LDFLAGS $LDFLAGS
-=======
-  C++ preprocessor:           $CXXCPP
->>>>>>> c24c3a39
   
   PCRE Info
   ---------
