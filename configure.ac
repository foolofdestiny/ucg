--- conflicted
+++ resolved
@@ -74,12 +74,9 @@
 AC_PROG_CC
 # This is required instead of AC_PROG_CC_C_O by automake's "subdir-objects" option.
 AM_PROG_CC_C_O
-<<<<<<< HEAD
 # This is for gnulib.
 gl_EARLY
-=======
 AC_PROG_CXXCPP # Needed for the AC_PREPROC_IFELSE() check of pcre version below.
->>>>>>> 0280caf7
 AC_PROG_CXX
 AC_PROG_RANLIB
 # @note The following line is to work around an arguable bug in Autoconf 1.12/Libtool.
@@ -194,8 +191,6 @@
 
 AC_CHECK_FUNCS([get_current_dir_name])
 
-AC_CHECK_FUNCS([get_current_dir_name])
-
 #AC_LANG_PUSH([C++])
 # At least gcc 4.8.x claims to support C++11, but its std::regex library is mostly stubbed in.
 # Attempt to detect this.  On gcc 4.8.x, std::regex_iterator<> is not defined, which we use anyway, so we'll use that
