--- conflicted
+++ resolved
@@ -2,11 +2,12 @@
 
 UniversalCodeGrep (ucg) is another [Ack](http://beyondgrep.com/) clone.  It is an extremely fast grep-like tool specialized for searching large bodies of source code.
 
-# Table of Contents
+## Table of Contents
 
   * [UniversalCodeGrep](#universalcodegrep)
-  * [Table of Contents](#table-of-contents)
-  * [Introduction](#introduction)
+    * [Table of Contents](#table-of-contents)
+    * [Introduction](#introduction)
+      * [Speed](#speed)
     * [License](#license)
     * [Installation](#installation)
       * [Prerequisites](#prerequisites)
@@ -19,15 +20,16 @@
         * [File type specification:](#file-type-specification)
         * [Miscellaneous:](#miscellaneous)
         * [Informational options:](#informational-options)
+    * [.ucgrc Files](#ucgrc-files)
+    * [User-Defined File Types](#user-defined-file-types)
     * [Author](#author)
 
-# Introduction
+## Introduction
 
-<<<<<<< HEAD
-`ucg` is intended to address the impatient programmer's code searching needs.  `ucg` is written in C++11 and takes advantage of the concurrency (and other) support of the language to reduce reliance on non-standard libraries, increase portability, and increase scanning speed.  Regex scanning is provided by the [PCRE library](http://www.pcre.org/), with its [JIT compilation feature](http://www.pcre.org/original/doc/html/pcrejit.html) providing a huge performance gain on most platforms.
-=======
-`ucg` is intended to address the impatient programmer's code searching needs.  `ucg` is written in C++11 and takes advantage of the concurrency (and other) support of the language to reduce reliance on non-standard libraries, increase portability, and increase scanning speed.  Regex scanning is provided by the [PCRE library](http://www.pcre.org/), with its (JIT compilation feature)[http://www.pcre.org/original/doc/html/pcrejit.html] providing a huge performance gain on most platforms.
->>>>>>> 12051c18
+UniversalCodeGrep (ucg) is an extremely fast grep-like tool specialized for searching large bodies of source code.  It is intended to be largely command-line compatible with [Ack](http://beyondgrep.com/), to some extent with [`ag`](http://geoff.greer.fm/ag/), and where appropriate `grep`.  Search patterns are specified as PCRE regexes. 
+
+### Speed
+`ucg` is intended to address the impatient programmer's code searching needs.  `ucg` is written in C++11 and takes advantage of the concurrency (and other) support of the language to increase scanning speed while reducing reliance on third-party libraries and increasing portability.  Regex scanning is provided by the [PCRE library](http://www.pcre.org/), with its [JIT compilation feature](http://www.pcre.org/original/doc/html/pcrejit.html) providing a huge performance gain on most platforms.
 
 As a consequence of its use of these facilities and its overall design for maximum concurrency and speed, `ucg` is extremely fast.  Under Fedora 23, scanning the Boost 1.58.0 source tree with `ucg` 0.2.0, [`ag`](http://geoff.greer.fm/ag/) 0.30.0, and `ack` 2.14 produces the following results:
 
@@ -136,6 +138,9 @@
 | `--usage`                         | give a short usage message          |
 | `-V, --version`                   | print program version               |
 
+## .ucgrc Files
+
+## User-Defined File Types
 
 ## Author
 
